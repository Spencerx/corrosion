//! Setup main agent state

// External crates
use antithesis_sdk::assert_always;
use arc_swap::ArcSwap;
use backoff::Backoff;
use camino::Utf8PathBuf;
use indexmap::IndexMap;
use metrics::counter;
use parking_lot::RwLock;
use rusqlite::{Connection, OptionalExtension};
use serde_json::json;
use std::{
    net::SocketAddr,
    ops::{DerefMut, RangeInclusive},
    sync::Arc,
    time::Duration,
};
use tokio::{
    net::TcpListener,
    sync::{
        mpsc::{channel as tokio_channel, Receiver as TokioReceiver},
        RwLock as TokioRwLock, Semaphore,
    },
};
use tracing::{debug, error, info, trace, warn};
// use tracing_subscriber::fmt::format::Json;
use tripwire::Tripwire;

// Internals
use crate::{
    api::{
        self,
        peer::gossip_server_endpoint,
        public::{
            pubsub::{process_sub_channel, MatcherBroadcastCache, SharedMatcherBroadcastCache},
            update::SharedUpdateBroadcastCache,
        },
    },
    transport::Transport,
};
use corro_types::{
    actor::ActorId,
<<<<<<< HEAD
    agent::{migrate, Agent, AgentConfig, Booked, BookedVersions, LockRegistry, SplitPool},
=======
    agent::{
        migrate, Agent, AgentConfig, Booked, BookedVersions, LockRegistry, LockState, SplitPool,
    },
>>>>>>> a16680bd
    base::CrsqlDbVersion,
    broadcast::{BroadcastInput, ChangeSource, ChangeV1, FocaInput},
    channel::{bounded, CorroReceiver},
    config::Config,
    members::Members,
    pubsub::{Matcher, SubsManager},
    schema::{init_schema, Schema},
    sqlite::CrConn,
};
use corro_types::{config::FollowFrom, updates::UpdatesManager};

/// Runtime state for the Corrosion agent
pub struct AgentOptions {
    pub lock_registry: LockRegistry,
    pub gossip_server_endpoint: quinn::Endpoint,
    pub transport: Transport,
    pub api_listeners: Vec<TcpListener>,
    pub rx_bcast: CorroReceiver<BroadcastInput>,
    pub rx_apply: CorroReceiver<(ActorId, CrsqlDbVersion)>,
    pub rx_clear_buf: CorroReceiver<(ActorId, RangeInclusive<CrsqlDbVersion>)>,
    pub rx_changes: CorroReceiver<(ChangeV1, ChangeSource)>,
    pub rx_foca: CorroReceiver<FocaInput>,
    pub rtt_rx: TokioReceiver<(SocketAddr, Duration)>,
    pub subs_manager: SubsManager,
    pub subs_bcast_cache: SharedMatcherBroadcastCache,
    pub updates_bcast_cache: SharedUpdateBroadcastCache,
    pub tripwire: Tripwire,
}

/// Setup an agent runtime and state with a configuration
pub async fn setup(conf: Config, tripwire: Tripwire) -> eyre::Result<(Agent, AgentOptions)> {
    debug!("setting up corrosion @ {}", conf.db.path);

    if let Some(parent) = conf.db.path.parent() {
        tokio::fs::create_dir_all(parent).await?;
    }

    // do this early to error earlier
    let members = Members::default();

    let actor_id = {
        // we need to set auto_vacuum before any tables are created
        let db_conn = Connection::open(&conf.db.path)?;
        db_conn.execute_batch("PRAGMA auto_vacuum = INCREMENTAL")?;

        let conn = CrConn::init(db_conn)?;
        conn.query_row("SELECT crsql_site_id();", [], |row| {
            row.get::<_, ActorId>(0)
        })
    }?;

    info!("Actor ID: {actor_id}");

    let write_sema = Arc::new(Semaphore::new(1));

    let pool = SplitPool::create(&conf.db.path, write_sema.clone()).await?;

    let clock = Arc::new(
        uhlc::HLCBuilder::default()
            .with_id(actor_id.try_into().unwrap())
            .with_max_delta(Duration::from_millis(300))
            .build(),
    );

    let schema = {
        let mut conn = pool.write_priority().await?;
        migrate(&mut conn)?;
        let mut schema = init_schema(&conn)?;
        schema.constrain()?;

        schema
    };

    let subs_manager = SubsManager::default();

    let updates_manager = UpdatesManager::default();
    // Setup subscription handlers
    let subs_bcast_cache = setup_spawn_subscriptions(
        &subs_manager,
        conf.db.subscriptions_path(),
        &pool,
        &schema,
        &tripwire,
    )
    .await?;

    let updates_bcast_cache = SharedUpdateBroadcastCache::default();

    let cluster_id = {
        let conn = pool.read().await?;
        conn.query_row(
            "SELECT value FROM __corro_state WHERE key = 'cluster_id'",
            [],
            |row| row.get(0),
        )
        .optional()?
        .unwrap_or_default()
    };

    info!("Cluster ID: {cluster_id}");

    let (tx_apply, rx_apply) = bounded(conf.perf.apply_channel_len, "apply");
    let (tx_clear_buf, rx_clear_buf) = bounded(conf.perf.clearbuf_channel_len, "clear_buf");

    let gossip_server_endpoint = gossip_server_endpoint(&conf.gossip).await?;
    let gossip_addr = gossip_server_endpoint.local_addr()?;

    let external_addr = conf.gossip.external_addr;

    // RTT handling interacts with the tokio ReceiverStream and as
    // such needs a raw tokio channel
    let (rtt_tx, rtt_rx) = tokio_channel(128);

    let transport = Transport::new(&conf.gossip, rtt_tx).await?;

    let mut api_listeners = Vec::with_capacity(conf.api.bind_addr.len());
    for addr in conf.api.bind_addr.iter() {
        api_listeners.push(TcpListener::bind(addr).await?);
    }
    let api_addr = api_listeners.first().unwrap().local_addr()?;

    let (tx_bcast, rx_bcast) = bounded(conf.perf.bcast_channel_len, "bcast");
    let (tx_changes, rx_changes) = bounded(conf.perf.changes_channel_len, "changes");
    let (tx_foca, rx_foca) = bounded(conf.perf.foca_channel_len, "foca");

    let lock_registry = LockRegistry::default();

    // make an empty booked!
    let booked = Booked::new(BookedVersions::new(actor_id), lock_registry.clone());

    // asynchronously load it up!
    tokio::spawn({
        let pool = pool.clone();
        // acquiring the lock here means everything will have to wait for it to be ready
        let mut booked = booked.write_owned::<&str, _>("init", None).await;
        async move {
            let conn = pool.read().await?;
            *booked.deref_mut().deref_mut() =
                tokio::task::block_in_place(|| BookedVersions::from_conn(&conn, actor_id))
                    .expect("loading BookedVersions from db failed");
            Ok::<_, eyre::Report>(())
        }
    });

    tokio::spawn({
        let registry = lock_registry.clone();
        async move {
            const WARNING_THRESHOLD: Duration = Duration::from_secs(10);
            let mut interval = tokio::time::interval(Duration::from_secs(60));

            loop {
                interval.tick().await;
                trace!("inspecting the lock registry...");

                let top: IndexMap<_, _> = {
                    registry
                        .map
                        .read()
                        .iter()
                        .take(10) // this is an ordered map, so taking the first few is gonna be the highest values
                        .map(|(k, v)| (*k, v.clone()))
                        .collect()
                };

                if top.values().any(|meta| {
                    let duration = meta.started_at.elapsed();
                    if matches!(meta.state, LockState::Locked) {
                        let details = json!({
                            "duration": duration,
                            "label": meta.label,
                            "kind": meta.kind,
                            "state": meta.state,
                        });
                        assert_always!(
                            duration < Duration::from_secs(1 * 60),
                            "bookie lock held for too long",
                            &details
                        );
                    }
                    duration >= WARNING_THRESHOLD
                }) {
                    warn!(
                        "lock registry shows locks held for a long time! top {} locks:",
                        top.len()
                    );

                    for (id, lock) in top {
                        let duration = lock.started_at.elapsed();
                        warn!(
                            "{} (id: {id}, type: {:?}, state: {:?}) locked for: {duration:?}",
                            lock.label, lock.kind, lock.state
                        );

                        if duration >= WARNING_THRESHOLD {
                            counter!("corro.agent.lock.slow.count", "name" => lock.label)
                                .increment(1);
                        }
                    }
                }
            }
        }
    });

    let opts = AgentOptions {
        gossip_server_endpoint,
        transport: transport.clone(),
        api_listeners,
        lock_registry,
        rx_bcast,
        rx_apply,
        rx_clear_buf,
        rx_changes,
        rx_foca,
        rtt_rx,
        subs_manager: subs_manager.clone(),
        subs_bcast_cache,
        updates_bcast_cache,
        tripwire: tripwire.clone(),
    };

    let follow = conf.follow.clone();

    let agent = Agent::new(AgentConfig {
        actor_id,
        pool,
        gossip_addr,
        external_addr,
        api_addr,
        members: RwLock::new(members),
        config: ArcSwap::from_pointee(conf),
        clock,
        booked,
        tx_bcast,
        tx_apply,
        tx_clear_buf,
        tx_changes,
        tx_foca,
        write_sema,
        schema: RwLock::new(schema),
        cluster_id,
        subs_manager,
        updates_manager,
        tripwire,
    });

    if let Some(follow) = follow {
        let agent = agent.clone();
        tokio::spawn(async move {
            let boff = Backoff::new(0)
                .timeout_range(Duration::from_millis(100), Duration::from_secs(2))
                .iter();

            let addr = follow.addr;
            let (mut last_from, specific_from) = if let FollowFrom::DbVersion(from) = follow.from {
                (Some(from), true)
            } else {
                (None, false)
            };

            for dur in boff {
                let from = {
                    if let Some(from) = last_from.take() {
                        from
                    } else {
                        let conn = agent.pool().read().await.unwrap();
                        conn.query_row("SELECT crsql_db_version()", [], |row| row.get(0))
                            .unwrap()
                    }
                };

                info!("following from db_version = {from}");

                match transport.open_bi(addr).await {
                    Ok((tx, rx)) => {
                        match api::peer::follow::follow(
                            &agent,
                            tx,
                            rx,
                            Some(from),
                            false,
                            follow.broadcast.as_ref(),
                        )
                        .await
                        {
                            Ok(dbv) => {
                                info!("following terminated, last db version: {dbv:?}");
                                last_from = dbv;
                            }
                            Err(e) => {
                                error!("could not follow to the end: {e}");
                                if specific_from {
                                    last_from = Some(from);
                                }
                            }
                        }
                    }
                    Err(e) => {
                        error!("could not open bidirectional stream to {addr}: {e}");
                    }
                }

                warn!("follow broken, retrying in {dur:?}");

                tokio::time::sleep(dur).await
            }

            info!("follow loop done");
        });
    }

    Ok((agent, opts))
}

/// Initialise subscription state and tasks
///
/// 1. Get subscriptions state directory from config
/// 2. Load existing subscriptions and restore them in SubsManager
/// 3. Spawn subscription processor task
async fn setup_spawn_subscriptions(
    subs_manager: &SubsManager,
    subs_path: Utf8PathBuf,
    pool: &SplitPool,
    schema: &Schema,
    tripwire: &Tripwire,
) -> eyre::Result<SharedMatcherBroadcastCache> {
    let mut subs_bcast_cache = MatcherBroadcastCache::default();
    let mut to_cleanup = vec![];

    if let Ok(mut dir) = tokio::fs::read_dir(&subs_path).await {
        while let Ok(Some(entry)) = dir.next_entry().await {
            let path_str = entry.path().display().to_string();
            if let Some(sub_id_str) = path_str.strip_prefix(subs_path.as_str()) {
                if let Ok(sub_id) = sub_id_str.trim_matches('/').parse() {
                    let (_, created) = match subs_manager.restore(
                        sub_id,
                        &subs_path,
                        schema,
                        pool,
                        tripwire.clone(),
                    ) {
                        Ok(res) => res,
                        Err(e) => {
                            error!(%sub_id, "could not restore subscription: {e}");
                            to_cleanup.push(sub_id);
                            continue;
                        }
                    };

                    info!(%sub_id, "Restored subscription");

                    let (sub_tx, _) = tokio::sync::broadcast::channel(10240);

                    tokio::spawn(process_sub_channel(
                        subs_manager.clone(),
                        sub_id,
                        sub_tx.clone(),
                        created.evt_rx,
                    ));

                    subs_bcast_cache.insert(sub_id, sub_tx);
                }
            }
        }
    }

    for id in to_cleanup {
        info!(sub_id = %id, "Cleaning up unclean subscription");
        Matcher::cleanup(id, Matcher::sub_path(subs_path.as_path(), id))?;
    }

    Ok(Arc::new(TokioRwLock::new(subs_bcast_cache)))
}<|MERGE_RESOLUTION|>--- conflicted
+++ resolved
@@ -3,7 +3,6 @@
 // External crates
 use antithesis_sdk::assert_always;
 use arc_swap::ArcSwap;
-use backoff::Backoff;
 use camino::Utf8PathBuf;
 use indexmap::IndexMap;
 use metrics::counter;
@@ -24,13 +23,11 @@
     },
 };
 use tracing::{debug, error, info, trace, warn};
-// use tracing_subscriber::fmt::format::Json;
 use tripwire::Tripwire;
 
 // Internals
 use crate::{
     api::{
-        self,
         peer::gossip_server_endpoint,
         public::{
             pubsub::{process_sub_channel, MatcherBroadcastCache, SharedMatcherBroadcastCache},
@@ -41,13 +38,9 @@
 };
 use corro_types::{
     actor::ActorId,
-<<<<<<< HEAD
-    agent::{migrate, Agent, AgentConfig, Booked, BookedVersions, LockRegistry, SplitPool},
-=======
     agent::{
         migrate, Agent, AgentConfig, Booked, BookedVersions, LockRegistry, LockState, SplitPool,
     },
->>>>>>> a16680bd
     base::CrsqlDbVersion,
     broadcast::{BroadcastInput, ChangeSource, ChangeV1, FocaInput},
     channel::{bounded, CorroReceiver},
@@ -56,8 +49,8 @@
     pubsub::{Matcher, SubsManager},
     schema::{init_schema, Schema},
     sqlite::CrConn,
+    updates::UpdatesManager,
 };
-use corro_types::{config::FollowFrom, updates::UpdatesManager};
 
 /// Runtime state for the Corrosion agent
 pub struct AgentOptions {
@@ -214,19 +207,6 @@
 
                 if top.values().any(|meta| {
                     let duration = meta.started_at.elapsed();
-                    if matches!(meta.state, LockState::Locked) {
-                        let details = json!({
-                            "duration": duration,
-                            "label": meta.label,
-                            "kind": meta.kind,
-                            "state": meta.state,
-                        });
-                        assert_always!(
-                            duration < Duration::from_secs(1 * 60),
-                            "bookie lock held for too long",
-                            &details
-                        );
-                    }
                     duration >= WARNING_THRESHOLD
                 }) {
                     warn!(
@@ -240,6 +220,20 @@
                             "{} (id: {id}, type: {:?}, state: {:?}) locked for: {duration:?}",
                             lock.label, lock.kind, lock.state
                         );
+
+                        if matches!(lock.state, LockState::Locked) {
+                            let details = json!({
+                                "duration": duration,
+                                "label": lock.label,
+                                "kind": lock.kind,
+                                "state": lock.state,
+                            });
+                            assert_always!(
+                                duration < Duration::from_secs(1 * 60),
+                                "bookie lock held for too long",
+                                &details
+                            );
+                        }
 
                         if duration >= WARNING_THRESHOLD {
                             counter!("corro.agent.lock.slow.count", "name" => lock.label)
@@ -267,8 +261,6 @@
         updates_bcast_cache,
         tripwire: tripwire.clone(),
     };
-
-    let follow = conf.follow.clone();
 
     let agent = Agent::new(AgentConfig {
         actor_id,
@@ -293,71 +285,6 @@
         tripwire,
     });
 
-    if let Some(follow) = follow {
-        let agent = agent.clone();
-        tokio::spawn(async move {
-            let boff = Backoff::new(0)
-                .timeout_range(Duration::from_millis(100), Duration::from_secs(2))
-                .iter();
-
-            let addr = follow.addr;
-            let (mut last_from, specific_from) = if let FollowFrom::DbVersion(from) = follow.from {
-                (Some(from), true)
-            } else {
-                (None, false)
-            };
-
-            for dur in boff {
-                let from = {
-                    if let Some(from) = last_from.take() {
-                        from
-                    } else {
-                        let conn = agent.pool().read().await.unwrap();
-                        conn.query_row("SELECT crsql_db_version()", [], |row| row.get(0))
-                            .unwrap()
-                    }
-                };
-
-                info!("following from db_version = {from}");
-
-                match transport.open_bi(addr).await {
-                    Ok((tx, rx)) => {
-                        match api::peer::follow::follow(
-                            &agent,
-                            tx,
-                            rx,
-                            Some(from),
-                            false,
-                            follow.broadcast.as_ref(),
-                        )
-                        .await
-                        {
-                            Ok(dbv) => {
-                                info!("following terminated, last db version: {dbv:?}");
-                                last_from = dbv;
-                            }
-                            Err(e) => {
-                                error!("could not follow to the end: {e}");
-                                if specific_from {
-                                    last_from = Some(from);
-                                }
-                            }
-                        }
-                    }
-                    Err(e) => {
-                        error!("could not open bidirectional stream to {addr}: {e}");
-                    }
-                }
-
-                warn!("follow broken, retrying in {dur:?}");
-
-                tokio::time::sleep(dur).await
-            }
-
-            info!("follow loop done");
-        });
-    }
-
     Ok((agent, opts))
 }
 
