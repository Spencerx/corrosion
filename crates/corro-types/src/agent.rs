--- conflicted
+++ resolved
@@ -193,13 +193,6 @@
         &self.0.tx_changes
     }
 
-<<<<<<< HEAD
-=======
-    pub fn tx_emptyset(&self) -> &CorroSender<ChangeV1> {
-        &self.0.tx_emptyset
-    }
-
->>>>>>> a16680bd
     pub fn tx_clear_buf(&self) -> &CorroSender<(ActorId, RangeInclusive<CrsqlDbVersion>)> {
         &self.0.tx_clear_buf
     }
@@ -265,213 +258,14 @@
     }
 }
 
-<<<<<<< HEAD
 pub fn migrate(conn: &mut Connection) -> rusqlite::Result<()> {
     let migrations: Vec<Box<dyn Migration>> = vec![Box::new(
         init_migration as fn(&Transaction) -> rusqlite::Result<()>,
     )];
-=======
-pub fn migrate(clock: Arc<uhlc::HLC>, conn: &mut Connection) -> rusqlite::Result<()> {
-    let migrations: Vec<Box<dyn Migration>> = vec![
-        Box::new(init_migration as fn(&Transaction) -> rusqlite::Result<()>),
-        Box::new(bookkeeping_db_version_index as fn(&Transaction) -> rusqlite::Result<()>),
-        Box::new(create_corro_subs as fn(&Transaction) -> rusqlite::Result<()>),
-        Box::new(refactor_corro_members as fn(&Transaction) -> rusqlite::Result<()>),
-        Box::new(crsqlite_v0_16_migration as fn(&Transaction) -> rusqlite::Result<()>),
-        Box::new(create_bookkeeping_gaps as fn(&Transaction) -> rusqlite::Result<()>),
-        Box::new(create_impacted_versions as fn(&Transaction) -> rusqlite::Result<()>),
-        Box::new(create_ts_index_bookkeeping_table),
-        Box::new(create_sync_state(clock)),
-        Box::new(use_db_version),
-    ];
->>>>>>> a16680bd
 
     crate::sqlite::migrate(conn, migrations)
 }
 
-<<<<<<< HEAD
-=======
-fn use_db_version(tx: &Transaction) -> rusqlite::Result<()> {
-    tx.execute_batch(
-        // Drop db_version instead?
-        r#"
-            CREATE TABLE __corro_buffered_changes_new (
-                "table" TEXT NOT NULL,
-                pk BLOB NOT NULL,
-                cid TEXT NOT NULL,
-                val ANY, -- shouldn't matter I don't think
-                col_version INTEGER NOT NULL,
-                db_version INTEGER NOT NULL,
-                site_id BLOB NOT NULL, -- this differs from crsql_changes, we'll never buffer our own
-                seq INTEGER NOT NULL,
-                cl INTEGER NOT NULL, -- causal length
-
-                PRIMARY KEY (site_id, db_version, seq)
-            ) WITHOUT ROWID;
-
-            INSERT INTO __corro_buffered_changes_new SELECT "table", pk, cid, val, col_version, db_version, site_id, seq, cl FROM __corro_buffered_changes;
-
-            ALTER TABLE __corro_buffered_changes RENAME TO __corro_buffered_changes_old;
-            ALTER TABLE __corro_buffered_changes_new RENAME TO __corro_buffered_changes;
-
-            DROP TABLE __corro_buffered_changes_old;
-
-        "#,
-    )
-}
-
-fn create_impacted_versions(tx: &Transaction) -> rusqlite::Result<()> {
-    tx.execute_batch(
-        "
-        CREATE TABLE __corro_versions_impacted (
-            site_id INTEGER NOT NULL,
-            db_version INTEGER NOT NULL,
-
-            PRIMARY KEY (site_id, db_version)
-        );
-    ",
-    )?;
-
-    // create current triggers
-    create_all_clock_change_triggers(tx)
-}
-
-fn create_bookkeeping_gaps(tx: &Transaction) -> rusqlite::Result<()> {
-    tx.execute_batch(
-        r#"
-        -- store known needed versions
-        CREATE TABLE IF NOT EXISTS __corro_bookkeeping_gaps (
-            actor_id BLOB NOT NULL,
-            start INTEGER NOT NULL,
-            end INTEGER NOT NULL,
-
-            PRIMARY KEY (actor_id, start)
-        ) WITHOUT ROWID;
-    "#,
-    )
-}
-
-// since crsqlite 0.16, site_id is NOT NULL in clock tables
-// also sets the new 'merge-equal-values' config to true.
-fn crsqlite_v0_16_migration(tx: &Transaction) -> rusqlite::Result<()> {
-    let tables: Vec<String> = tx.prepare("SELECT tbl_name FROM sqlite_master WHERE type='table' AND tbl_name LIKE '%__crsql_clock'")?.query_map([], |row| row.get(0))?.collect::<rusqlite::Result<Vec<_>>>()?;
-
-    for table in tables {
-        let indexes: Vec<String> = tx
-            .prepare(&format!(
-                "SELECT sql FROM sqlite_master WHERE type='index' AND name LIKE '{table}%'"
-            ))?
-            .query_map([], |row| row.get(0))?
-            .collect::<rusqlite::Result<Vec<_>>>()?;
-
-        tx.execute_batch(
-            &format!(r#"
-                CREATE TABLE {table}_new (
-                    key INTEGER NOT NULL,
-                    col_name TEXT NOT NULL,
-                    col_version INTEGER NOT NULL,
-                    db_version INTEGER NOT NULL,
-                    site_id INTEGER NOT NULL DEFAULT 0,
-                    seq INTEGER NOT NULL,
-                    PRIMARY KEY (key, col_name)
-                ) WITHOUT ROWID, STRICT;
-
-                INSERT INTO {table}_new SELECT key, col_name, col_version, db_version, COALESCE(site_id, 0), seq FROM {table};
-
-                ALTER TABLE {table} RENAME TO {table}_old;
-                ALTER TABLE {table}_new RENAME TO {table};
-
-                DROP TABLE {table}_old;
-
-                CREATE INDEX IF NOT EXISTS corro_{table}_site_id_dbv ON {table} (site_id, db_version);
-            "#),
-        )?;
-
-        // recreate the indexes
-        for sql in indexes {
-            tx.execute_batch(&sql)?;
-        }
-    }
-
-    // we want this to be true or else we'll assuredly make our DB inconsistent.
-    let _value: i64 = tx.query_row(
-        "SELECT crsql_config_set('merge-equal-values', 1);",
-        [],
-        |row| row.get(0),
-    )?;
-
-    Ok(())
-}
-
-fn refactor_corro_members(tx: &Transaction) -> rusqlite::Result<()> {
-    tx.execute_batch(
-        r#"
-        -- remove state
-        ALTER TABLE __corro_members DROP COLUMN state;
-        -- remove rtts
-        ALTER TABLE __corro_members DROP COLUMN rtts;
-        -- add computed rtt_min
-        ALTER TABLE __corro_members ADD COLUMN rtt_min INTEGER;
-        -- add updated_at
-        ALTER TABLE __corro_members ADD COLUMN updated_at DATETIME NOT NULL DEFAULT 0;
-    "#,
-    )
-}
-
-fn create_ts_index_bookkeeping_table(tx: &Transaction) -> rusqlite::Result<()> {
-    tx.execute_batch(
-        r#"
-        CREATE INDEX index__corro_bookkeeping_ts ON __corro_bookkeeping (actor_id, ts ASC);
-        CREATE TABLE __corro_sync_state (
-            actor_id BLOB PRIMARY KEY NOT NULL,
-            last_cleared_ts TEXT
-        );
-    "#,
-    )
-}
-fn create_sync_state(clock: Arc<uhlc::HLC>) -> impl Fn(&Transaction) -> rusqlite::Result<()> {
-    let ts = Timestamp::from(clock.new_timestamp());
-
-    move |tx: &Transaction| -> rusqlite::Result<()> {
-        tx.execute(
-            r#"
-        UPDATE __corro_bookkeeping SET ts = ?
-                WHERE ts IS NULL AND end_version is NOT NULL AND actor_id = crsql_site_id();
-    "#,
-            [ts],
-        )?;
-
-        tx.execute(
-            "INSERT INTO __corro_sync_state VALUES (crsql_site_id(), ?);",
-            [ts],
-        )?;
-
-        Ok(())
-    }
-}
-
-fn create_corro_subs(tx: &Transaction) -> rusqlite::Result<()> {
-    tx.execute_batch(
-        r#"
-        -- where subscriptions are stored
-        CREATE TABLE __corro_subs (
-            id BLOB PRIMARY KEY NOT NULL,
-            sql TEXT NOT NULL,
-            state TEXT NOT NULL DEFAULT 'created'
-        ) WITHOUT ROWID;
-    "#,
-    )
-}
-
-fn bookkeeping_db_version_index(tx: &Transaction) -> rusqlite::Result<()> {
-    tx.execute_batch(
-        "
-        CREATE INDEX __corro_bookkeeping_db_version ON __corro_bookkeeping (db_version);
-        ",
-    )
-}
-
->>>>>>> a16680bd
 fn init_migration(tx: &Transaction) -> rusqlite::Result<()> {
     tx.execute_batch(
         r#"
@@ -483,7 +277,7 @@
                 -- remote actor / site id
                 site_id BLOB NOT NULL,
                 -- remote internal version
-                version INTEGER NOT NULL,
+                db_version INTEGER NOT NULL,
 
                 -- start and end seq for this bookkept record
                 start_seq INTEGER NOT NULL,
@@ -494,7 +288,7 @@
                 -- timestamp, need to propagate...
                 ts TEXT NOT NULL,
 
-                PRIMARY KEY (site_id, version, start_seq)
+                PRIMARY KEY (site_id, db_version, start_seq)
             ) WITHOUT ROWID;
 
             -- buffered changes (similar schema as crsql_changes)
@@ -509,9 +303,7 @@
                 seq INTEGER NOT NULL,
                 cl INTEGER NOT NULL, -- causal length
 
-                version INTEGER NOT NULL,
-
-                PRIMARY KEY (site_id, db_version, version, seq)
+                PRIMARY KEY (site_id, db_version, seq)
             ) WITHOUT ROWID;
 
             -- SWIM memberships
@@ -1431,7 +1223,7 @@
         {
             // fetch known partial sequences
             let mut prepped = conn.prepare_cached(
-            "SELECT version, start_seq, end_seq, last_seq, ts FROM __corro_seq_bookkeeping WHERE site_id = ?",
+            "SELECT db_version, start_seq, end_seq, last_seq, ts FROM __corro_seq_bookkeeping WHERE site_id = ?",
             )?;
             let mut rows = prepped.query([actor_id])?;
 
